{
<<<<<<< HEAD
  "name": "@klarpay/nest-typed-config",
  "version": "2.4.9",
=======
  "name": "nest-typed-config",
  "version": "2.9.2",
>>>>>>> c7446a7c
  "description": "Intuitive, type-safe configuration module for Nest framework",
  "author": "Nikaple Zhou",
  "license": "MIT",
  "packageManager": "pnpm@7.33.1",
  "url": "https://github.com/Nikaple/nest-typed-config",
  "homepage": "https://github.com/Nikaple/nest-typed-config",
  "main": "./index.js",
  "types": "./index.d.ts",
  "files": [
    "index.js",
    "index.d.ts",
    "index.ts",
    "lib",
    "dist"
  ],
  "repository": {
    "type": "git",
    "url": "https://github.com/klarpay/nest-typed-config"
  },
  "bugs": {
    "url": "https://github.com/Nikaple/nest-typed-config/issues"
  },
  "scripts": {
    "prepare": "husky install",
    "build": "rimraf -rf dist && tsc -p tsconfig.build.json",
    "test": "jest --runInBand",
    "test:watch": "jest --runInBand --watch",
    "test:cov": "jest --runInBand --coverage",
    "doc": "typedoc lib/index.ts --tsconfig tsconfig.build.json",
    "lint": "eslint {lib/**/*.ts,tests/**/*.ts,examples/**/*.ts} --fix",
    "lint:dontfix": "eslint {lib/**/*.ts,tests/**/*.ts,examples/**/*.ts}",
    "format": "prettier --write .",
    "format:dontfix": "prettier --check .",
    "prepublish:npm": "npm run build",
    "prerelease": "npm run build",
    "release": "semantic-release"
  },
  "dependencies": {
    "chalk": "4.1.2",
<<<<<<< HEAD
=======
    "class-transformer": "0.5.1",
    "class-validator": "^0.14.0",
>>>>>>> c7446a7c
    "debug": "4.3.4",
    "dotenv": "^10.0.0",
    "dotenv-expand": "^5.1.0",
    "lodash.frompairs": "4.0.1",
    "lodash.merge": "4.6.2",
    "set-value": "^4.1.0"
  },
  "pnpm": {
    "overrides": {
      "rxjs": "7.8.0",
      "axios": "0.27.2"
    }
  },
  "devDependencies": {
<<<<<<< HEAD
    "@commitlint/cli": "15.0.0",
    "@iarna/toml": "^2.2.5",
=======
    "@commitlint/cli": "17.7.1",
    "@iarna/toml": "2.2.5",
>>>>>>> c7446a7c
    "@latipun7/commitlintrc": "1.1.3",
    "@latipun7/releaserc": "^2.1.0",
    "@nestjs/axios": "3.0.0",
    "@nestjs/cli": "10.1.17",
    "@nestjs/common": "10.2.5",
    "@nestjs/core": "10.2.5",
    "@nestjs/platform-express": "10.2.5",
    "@nestjs/testing": "10.2.5",
    "@types/debug": "4.1.8",
    "@types/express": "4.17.17",
    "@types/jest": "29.5.5",
    "@types/lodash.frompairs": "4.0.7",
    "@types/lodash.merge": "4.6.7",
<<<<<<< HEAD
    "@types/lodash.set": "4.3.7",
    "@types/node": "16.11.56",
    "@typescript-eslint/eslint-plugin": "5.36.1",
    "@typescript-eslint/parser": "5.36.1",
    "class-transformer": "0.5.1",
    "class-validator": "0.13.2",
    "cosmiconfig": "^7.0.1",
    "dotenv": "10.0.0",
    "dotenv-expand": "5.1.0",
=======
    "@types/node": "18.17.17",
    "@types/set-value": "^4.0.1",
    "@typescript-eslint/eslint-plugin": "5.62.0",
    "@typescript-eslint/parser": "5.62.0",
    "axios": "1.5.0",
    "cosmiconfig": "8.3.6",
    "dotenv": "16.3.1",
    "dotenv-expand": "10.0.0",
>>>>>>> c7446a7c
    "eslint": "7.32.0",
    "eslint-config-prettier": "9.0.0",
    "eslint-plugin-import": "2.28.1",
    "eslint-plugin-prettier": "4.2.1",
    "husky": "8.0.3",
    "jest": "29.7.0",
    "lint-staged": "14.0.1",
    "parse-json": "7.1.0",
    "prettier": "2.8.8",
    "reflect-metadata": "0.1.13",
    "rimraf": "5.0.1",
    "rxjs": "7.8.1",
    "semantic-release": "^22.0.0",
    "ts-jest": "29.1.1",
    "typedoc": "0.25.1",
    "typescript": "5.2.2",
    "yaml": "2.3.2"
  },
  "optionalDependencies": {
<<<<<<< HEAD
    "@iarna/toml": "^2.2.5",
    "@nestjs/axios": "^0.1.0",
    "cosmiconfig": "^7.0.0",
    "parse-json": "^5.2.0",
    "yaml": "^1.10.2"
  },
  "peerDependencies": {
    "@nestjs/common": ">= 6.10.0 < 10",
    "class-transformer": "*",
    "class-validator": "*",
=======
    "@iarna/toml": ">= 2.2.5",
    "@nestjs/axios": ">= 0.1.0",
    "cosmiconfig": ">= 8.0.0",
    "dotenv": ">= 16.0.0",
    "dotenv-expand": ">= 10.0.0",
    "parse-json": ">= 5.2.0",
    "yaml": ">= 1.10.2"
  },
  "peerDependencies": {
    "@nestjs/common": ">= 6.10.0 < 11",
>>>>>>> c7446a7c
    "reflect-metadata": "^0.1.12",
    "rxjs": ">= 6.0.0 < 8"
  },
  "commitlint": {
    "extends": [
      "@latipun7/commitlintrc"
    ]
  },
  "release": {
    "extends": [
      "@latipun7/releaserc"
    ]
  },
  "lint-staged": {
    "**/*.ts": [
      "eslint --fix",
      "prettier --write"
    ],
    "**/*": "prettier --write --ignore-unknown"
  }
}<|MERGE_RESOLUTION|>--- conflicted
+++ resolved
@@ -1,11 +1,6 @@
 {
-<<<<<<< HEAD
   "name": "@klarpay/nest-typed-config",
-  "version": "2.4.9",
-=======
-  "name": "nest-typed-config",
   "version": "2.9.2",
->>>>>>> c7446a7c
   "description": "Intuitive, type-safe configuration module for Nest framework",
   "author": "Nikaple Zhou",
   "license": "MIT",
@@ -45,15 +40,11 @@
   },
   "dependencies": {
     "chalk": "4.1.2",
-<<<<<<< HEAD
-=======
-    "class-transformer": "0.5.1",
-    "class-validator": "^0.14.0",
->>>>>>> c7446a7c
     "debug": "4.3.4",
     "dotenv": "^10.0.0",
     "dotenv-expand": "^5.1.0",
     "lodash.frompairs": "4.0.1",
+    "lodash.set": "4.3.2",
     "lodash.merge": "4.6.2",
     "set-value": "^4.1.0"
   },
@@ -64,13 +55,8 @@
     }
   },
   "devDependencies": {
-<<<<<<< HEAD
-    "@commitlint/cli": "15.0.0",
+    "@commitlint/cli": "17.7.1",
     "@iarna/toml": "^2.2.5",
-=======
-    "@commitlint/cli": "17.7.1",
-    "@iarna/toml": "2.2.5",
->>>>>>> c7446a7c
     "@latipun7/commitlintrc": "1.1.3",
     "@latipun7/releaserc": "^2.1.0",
     "@nestjs/axios": "3.0.0",
@@ -84,17 +70,7 @@
     "@types/jest": "29.5.5",
     "@types/lodash.frompairs": "4.0.7",
     "@types/lodash.merge": "4.6.7",
-<<<<<<< HEAD
     "@types/lodash.set": "4.3.7",
-    "@types/node": "16.11.56",
-    "@typescript-eslint/eslint-plugin": "5.36.1",
-    "@typescript-eslint/parser": "5.36.1",
-    "class-transformer": "0.5.1",
-    "class-validator": "0.13.2",
-    "cosmiconfig": "^7.0.1",
-    "dotenv": "10.0.0",
-    "dotenv-expand": "5.1.0",
-=======
     "@types/node": "18.17.17",
     "@types/set-value": "^4.0.1",
     "@typescript-eslint/eslint-plugin": "5.62.0",
@@ -103,7 +79,6 @@
     "cosmiconfig": "8.3.6",
     "dotenv": "16.3.1",
     "dotenv-expand": "10.0.0",
->>>>>>> c7446a7c
     "eslint": "7.32.0",
     "eslint-config-prettier": "9.0.0",
     "eslint-plugin-import": "2.28.1",
@@ -123,29 +98,18 @@
     "yaml": "2.3.2"
   },
   "optionalDependencies": {
-<<<<<<< HEAD
-    "@iarna/toml": "^2.2.5",
-    "@nestjs/axios": "^0.1.0",
-    "cosmiconfig": "^7.0.0",
-    "parse-json": "^5.2.0",
-    "yaml": "^1.10.2"
-  },
-  "peerDependencies": {
-    "@nestjs/common": ">= 6.10.0 < 10",
-    "class-transformer": "*",
-    "class-validator": "*",
-=======
     "@iarna/toml": ">= 2.2.5",
     "@nestjs/axios": ">= 0.1.0",
     "cosmiconfig": ">= 8.0.0",
+    "parse-json": ">= 5.2.0",
+    "yaml": ">= 1.10.2",
     "dotenv": ">= 16.0.0",
-    "dotenv-expand": ">= 10.0.0",
-    "parse-json": ">= 5.2.0",
-    "yaml": ">= 1.10.2"
+    "dotenv-expand": ">= 10.0.0"
   },
   "peerDependencies": {
     "@nestjs/common": ">= 6.10.0 < 11",
->>>>>>> c7446a7c
+    "class-transformer": "*",
+    "class-validator": "*",
     "reflect-metadata": "^0.1.12",
     "rxjs": ">= 6.0.0 < 8"
   },
