--- conflicted
+++ resolved
@@ -6,14 +6,9 @@
 
 import * as fs from 'fs';
 import { resolve } from 'path';
-<<<<<<< HEAD
 import set from 'lodash.set';
-=======
-import set from 'set-value';
-import { loadPackage } from '../utils/load-package.util';
->>>>>>> c7446a7c
 import { debug } from '../utils/debug.util';
-import dotenvExpand from 'dotenv-expand';
+import { expand as dotenvExpand } from 'dotenv-expand';
 import dotenv from 'dotenv';
 
 export interface DotenvLoaderOptions {
@@ -95,15 +90,7 @@
         config,
       );
       if (options.expandVariables) {
-<<<<<<< HEAD
         config = dotenvExpand({ parsed: config }).parsed!;
-=======
-        dotenvExpand = loadPackage(
-          'dotenv-expand',
-          "dotenvLoader's ability to expandVariables",
-        );
-        config = dotenvExpand.expand({ parsed: config }).parsed!;
->>>>>>> c7446a7c
       }
     }
 
