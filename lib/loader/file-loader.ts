import type { OptionsSync } from 'cosmiconfig';
import { basename, dirname } from 'path';
import { debug } from '../utils/debug.util';
<<<<<<< HEAD
import { cosmiconfigSync } from 'cosmiconfig';
import { parse as parseToml } from '@iarna/toml';
=======
import { loadPackage } from '../utils/load-package.util';

const DEFAULT_VALUE_SEPARATOR = ':-';

let parseToml: any;
let cosmiconfig: any;
>>>>>>> c7446a7c

const loadToml = function loadToml(filepath: string, content: string) {
  try {
    const result = parseToml(content);
    return result;
  } catch (error: any) {
    error.message = `TOML Error in ${filepath}:\n${error.message}`;
    throw error;
  }
};

export interface FileLoaderOptions extends Partial<OptionsSync> {
  /**
   * basename of config file, defaults to `.env`.
   *
   * In other words, `.env.yaml`, `.env.yml`, `.env.json`, `.env.toml`, `.env.js`
   * will be searched by default.
   */
  basename?: string;
  /**
   * Use given file directly, instead of recursively searching in directory tree.
   */
  absolutePath?: string;
  /**
   * The directory to search from, defaults to `process.cwd()`. See: https://github.com/davidtheclark/cosmiconfig#explorersearch
   */
  searchFrom?: string;
  /**
   * If "true", ignore environment variable substitution.
   * Default: true
   */
  ignoreEnvironmentVariableSubstitution?: boolean;
  /**
   * If "true", disallow undefined environment variables.
   * Default: true
   */
  disallowUndefinedEnvironmentVariables?: boolean;
}

const getSearchOptions = (options: FileLoaderOptions) => {
  if (options.absolutePath) {
    return {
      searchPlaces: [basename(options.absolutePath)],
      searchFrom: dirname(options.absolutePath),
    };
  }
  const { basename: name = '.env', loaders = {} } = options;
  const additionalFormats = Object.keys(loaders).map(ext => ext.slice(1));

  const formats = [...additionalFormats, 'toml', 'yaml', 'yml', 'json', 'js'];
  return {
    searchPlaces: [
      ...formats.map(format => `${name}.${process.env.NODE_ENV}.${format}`),
      ...formats.map(format => `${name}.${format}`),
    ],
    searchFrom: options.searchFrom,
  };
};

/**
 * File loader loads configuration with `cosmiconfig` from file system.
 *
 * It is designed to be easy to use by default:
 *  1. Searching for configuration file starts at `process.cwd()`, and continues
 *     to search up the directory tree until it finds some acceptable configuration.
 *  2. Various extensions are supported, such as `.json`, `.yaml`, `.toml`, `.js` and `.cjs`.
 *  3. Configuration base name defaults to .env (so the full name is `.env.json` or `.env.yaml`),
 *     separate file for each environment is also supported. For example, if current `NODE_ENV` is
 *     development, `.env.development.json` has higher priority over `.env.json`.
 *
 * @see https://github.com/davidtheclark/cosmiconfig
 * @param options cosmiconfig initialize options. See: https://github.com/davidtheclark/cosmiconfig#cosmiconfigoptions
 */
export const fileLoader = (
  options: FileLoaderOptions = {},
): (() => Record<string, any>) => {
<<<<<<< HEAD
  return (): Record<string, any> => {
=======
  cosmiconfig = loadPackage('cosmiconfig', 'fileLoader');

  const { cosmiconfigSync } = cosmiconfig;
  return (additionalContext: Record<string, any> = {}): Record<string, any> => {
>>>>>>> c7446a7c
    const { searchPlaces, searchFrom } = getSearchOptions(options);
    const loaders = {
      '.toml': loadToml,
      ...options.loaders,
    };
    const explorer = cosmiconfigSync('env', {
      searchPlaces,
      ...options,
      loaders,
      transform: (result: Record<string, any> | null) => {
        if (
          !result ||
          (options.ignoreEnvironmentVariableSubstitution ?? true)
        ) {
          return result;
        }

        try {
          const updatedResult = transformFileLoaderResult(
            result.config,
            {
              // additionalContext must be first so the actual config will override it
              ...additionalContext,
              ...result.config,
              ...process.env,
            },
            options.disallowUndefinedEnvironmentVariables ?? true,
          );

          result.config = updatedResult;
          return result;
        } catch (error: any) {
          // enrich error with options information
          error.details = options;
          throw error;
        }
      },
    });
    const result = explorer.search(searchFrom);

    if (!result) {
      throw new Error(`Failed to find configuration file.`);
    }

    debug(
      `File-loader has loaded a configuration file from ${result.filepath}`,
    );

    return result.config;
  };
};

function resolveReference(
  reference: string,
  currentContext: Record<string, any>,
): Record<string, any> | string | number | null {
  const parts = reference.split('.');
  let value = currentContext;

  for (const part of parts) {
    value = value[part];
    if (value === undefined) {
      return null;
    }
  }

  return value;
}

function transformFileLoaderResult(
  obj: Record<string, any> | string | number,
  context: Record<string, any>,
  disallowUndefinedEnvironmentVariables: boolean,
  visited = new Set<Record<string, any> | string | number>(),
): Record<string, any> | string | number {
  if (typeof obj === 'string') {
    const match = obj.match(/\$\{(.+?)\}/g);
    if (match) {
      for (const placeholder of match) {
        const { variable, defaultValue } =
          extractVariableNameAndDefaultValue(placeholder);

        let resolvedValue = resolveReference(variable, context);

        if (obj === resolvedValue) {
          throw new Error(
            `Circular self reference detected: ${obj} -> ${resolvedValue}`,
          );
        }

        if (resolvedValue !== null) {
          if (typeof resolvedValue === 'string') {
            // resolve reference first
            if (resolvedValue.match(/(?!(?<=\\))\$\{(.+?)\}/)) {
              try {
                resolvedValue = transformFileLoaderResult(
                  resolvedValue,
                  context,
                  disallowUndefinedEnvironmentVariables,
                  visited,
                );
              } catch (error) {
                if (error instanceof RangeError) {
                  debug(
                    `Can not resolve a circular reference in ${obj} -> ${resolvedValue} -> ${error.message}`,
                    error,
                  );
                }

                throw error;
              }
            }

            obj = obj.toString().replace(placeholder, resolvedValue.toString());
          } else if (typeof resolvedValue === 'object') {
            obj = transformFileLoaderResult(
              obj,
              resolvedValue,
              disallowUndefinedEnvironmentVariables,
              visited,
            );
          } else if (
            typeof resolvedValue === 'number' ||
            typeof resolvedValue === 'boolean'
          ) {
            // if it's one to one reference, just return it as a number
            if (obj === placeholder) {
              obj = resolvedValue;
            } else {
              //   this means that we're embedding some number into string
              obj = obj
                .toString()
                .replace(placeholder, resolvedValue.toString());
            }
          }
        } else if (defaultValue !== undefined) {
          obj = defaultValue;
        } else if (disallowUndefinedEnvironmentVariables) {
          throw new Error(
            `Environment variable is not set for variable name: '${variable}'`,
          );
        }
      }
    }
  } else if (typeof obj === 'number' || typeof obj === 'boolean') {
    return obj;
  } else if (typeof obj === 'object' && obj !== null) {
    /**
     * it's not really possible to have circular reference in JSON and yaml like this
     * but probably one day there will be more complex scenarios for this function
     */
    /* istanbul ignore next */
    if (visited.has(obj)) {
      return obj; // Avoid infinite loops on circular references
    }
    visited.add(obj);

    if (Array.isArray(obj)) {
      for (let i = 0; i < obj.length; i++) {
        obj[i] = transformFileLoaderResult(
          obj[i],
          context,
          disallowUndefinedEnvironmentVariables,
          visited,
        );
      }
    } else {
      for (const key in obj) {
        obj[key] = transformFileLoaderResult(
          obj[key],
          context,
          disallowUndefinedEnvironmentVariables,
          visited,
        );
      }
    }

    visited.delete(obj);
  }
  return obj;
}

function extractVariableNameAndDefaultValue(placeholder: string): {
  variable: string;
  defaultValue?: string;
} {
  const placeholderWithoutBrackets = placeholder.slice(2, -1);
  const splitValues = placeholderWithoutBrackets.split(DEFAULT_VALUE_SEPARATOR);
  const defaultValue =
    splitValues.length === 1
      ? undefined
      : splitValues.slice(1).join(DEFAULT_VALUE_SEPARATOR);

  return {
    variable: splitValues[0],
    defaultValue,
  };
}<|MERGE_RESOLUTION|>--- conflicted
+++ resolved
@@ -1,17 +1,10 @@
-import type { OptionsSync } from 'cosmiconfig';
+import type { CosmiconfigResult, OptionsSync } from 'cosmiconfig';
 import { basename, dirname } from 'path';
 import { debug } from '../utils/debug.util';
-<<<<<<< HEAD
 import { cosmiconfigSync } from 'cosmiconfig';
 import { parse as parseToml } from '@iarna/toml';
-=======
-import { loadPackage } from '../utils/load-package.util';
 
 const DEFAULT_VALUE_SEPARATOR = ':-';
-
-let parseToml: any;
-let cosmiconfig: any;
->>>>>>> c7446a7c
 
 const loadToml = function loadToml(filepath: string, content: string) {
   try {
@@ -88,14 +81,7 @@
 export const fileLoader = (
   options: FileLoaderOptions = {},
 ): (() => Record<string, any>) => {
-<<<<<<< HEAD
-  return (): Record<string, any> => {
-=======
-  cosmiconfig = loadPackage('cosmiconfig', 'fileLoader');
-
-  const { cosmiconfigSync } = cosmiconfig;
   return (additionalContext: Record<string, any> = {}): Record<string, any> => {
->>>>>>> c7446a7c
     const { searchPlaces, searchFrom } = getSearchOptions(options);
     const loaders = {
       '.toml': loadToml,
@@ -105,7 +91,7 @@
       searchPlaces,
       ...options,
       loaders,
-      transform: (result: Record<string, any> | null) => {
+      transform: (result: CosmiconfigResult) => {
         if (
           !result ||
           (options.ignoreEnvironmentVariableSubstitution ?? true)
